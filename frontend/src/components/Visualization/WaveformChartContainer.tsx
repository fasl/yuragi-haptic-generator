import React, { useState, useRef, useEffect, useCallback } from 'react'
import { useHapticStore } from '@/contexts/hapticStore'
import type { IWaveformData } from '@/types/hapticTypes'
import { generateSawtoothWave } from '@/utils/waveformGenerator'
import { WaveformChart } from './WaveformChart'

interface WaveformChartContainerProps {
  channelId: number
  height?: number
}

export const WaveformChartContainer: React.FC<WaveformChartContainerProps> = ({
  channelId,
  height = 150,
}) => {
  // Get channel parameters from store
  const channel = useHapticStore(state => state.channels.find(ch => ch.channelId === channelId))
<<<<<<< HEAD
  
=======
  const isStreaming = useHapticStore(state => state.isStreaming)

>>>>>>> f7ad3adb
  // State for waveform data
  const [waveformData, setWaveformData] = useState<IWaveformData | null>(null)

  // Time tracking for phase continuity
  const startTimeRef = useRef(0)
  const animationFrameRef = useRef<number>()
  const lastFrameTimeRef = useRef(0)

  // Generate waveform function
  const generateWaveform = useCallback(() => {
    if (!channel) {
      return null
    }

    const now = performance.now()
    const elapsed = lastFrameTimeRef.current ? (now - lastFrameTimeRef.current) / 1000 : 0
    startTimeRef.current += elapsed
    lastFrameTimeRef.current = now

    // Generate waveform
    const duration = 0.1 // 100ms of data
    const sampleRate = 44100

    const waveform = generateSawtoothWave({
      frequency: channel.frequency,
      amplitude: channel.amplitude,
      phase: channel.phase,
      polarity: channel.polarity,
      duration,
      sampleRate,
      startTime: startTimeRef.current
    })

    return {
      timestamp: new Date().toISOString(),
      sampleRate,
      channels: [
        {
          channelId: channel.channelId,
          data: waveform
        }
      ]
    }
<<<<<<< HEAD
  }, [channel])
  
=======
  }, [channel, isStreaming])

>>>>>>> f7ad3adb
  // Animation loop
  const animate = useCallback(() => {
    const data = generateWaveform()
    if (data) {
      setWaveformData(data)
    }
<<<<<<< HEAD
    
    animationFrameRef.current = requestAnimationFrame(animate)
  }, [generateWaveform])
  
  // Always show animated waveform
  useEffect(() => {
    // Reset time tracking
    startTimeRef.current = 0
    lastFrameTimeRef.current = performance.now()
    
    // Start animation
    animationFrameRef.current = requestAnimationFrame(animate)
    
=======

    if (isStreaming) {
      animationFrameRef.current = requestAnimationFrame(animate)
    }
  }, [generateWaveform, isStreaming])

  // Start/stop animation based on streaming state
  useEffect(() => {
    if (isStreaming) {
      // Reset time tracking
      startTimeRef.current = 0
      lastFrameTimeRef.current = performance.now()

      // Start animation
      animationFrameRef.current = requestAnimationFrame(animate)
    } else {
      // Stop animation
      if (animationFrameRef.current) {
        cancelAnimationFrame(animationFrameRef.current)
      }
      setWaveformData(null)
    }

>>>>>>> f7ad3adb
    return () => {
      if (animationFrameRef.current) {
        cancelAnimationFrame(animationFrameRef.current)
      }
    }
  }, [animate])

  if (!channel) {
    return (
      <div className='waveform-chart-error' style={{ height }}>
        <p>Channel not found</p>
      </div>
    )
  }

  // Pass the locally generated waveform data
  return <WaveformChart channelId={channelId} waveformData={waveformData} height={height} />
}

export default WaveformChartContainer<|MERGE_RESOLUTION|>--- conflicted
+++ resolved
@@ -15,12 +15,7 @@
 }) => {
   // Get channel parameters from store
   const channel = useHapticStore(state => state.channels.find(ch => ch.channelId === channelId))
-<<<<<<< HEAD
   
-=======
-  const isStreaming = useHapticStore(state => state.isStreaming)
-
->>>>>>> f7ad3adb
   // State for waveform data
   const [waveformData, setWaveformData] = useState<IWaveformData | null>(null)
 
@@ -64,20 +59,14 @@
         }
       ]
     }
-<<<<<<< HEAD
   }, [channel])
   
-=======
-  }, [channel, isStreaming])
-
->>>>>>> f7ad3adb
   // Animation loop
   const animate = useCallback(() => {
     const data = generateWaveform()
     if (data) {
       setWaveformData(data)
     }
-<<<<<<< HEAD
     
     animationFrameRef.current = requestAnimationFrame(animate)
   }, [generateWaveform])
@@ -91,31 +80,6 @@
     // Start animation
     animationFrameRef.current = requestAnimationFrame(animate)
     
-=======
-
-    if (isStreaming) {
-      animationFrameRef.current = requestAnimationFrame(animate)
-    }
-  }, [generateWaveform, isStreaming])
-
-  // Start/stop animation based on streaming state
-  useEffect(() => {
-    if (isStreaming) {
-      // Reset time tracking
-      startTimeRef.current = 0
-      lastFrameTimeRef.current = performance.now()
-
-      // Start animation
-      animationFrameRef.current = requestAnimationFrame(animate)
-    } else {
-      // Stop animation
-      if (animationFrameRef.current) {
-        cancelAnimationFrame(animationFrameRef.current)
-      }
-      setWaveformData(null)
-    }
-
->>>>>>> f7ad3adb
     return () => {
       if (animationFrameRef.current) {
         cancelAnimationFrame(animationFrameRef.current)
